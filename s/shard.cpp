--- conflicted
+++ resolved
@@ -191,61 +191,7 @@
     
     class ShardObjUnitTest : public UnitTest {
     public:
-<<<<<<< HEAD
-        void run(){
-            if( 1 ) {
-cout << "TODO TURN TESTS BACK ON!" << endl;
-return;
-            }
-            string ns = "alleyinsider.blog.posts";
-            BSONObj o = BSON( "ns" << ns << "key" << BSON( "num" << 1 ) );
-            
-            ShardInfo si(0);
-            si.unserialize( o );
-            assert( si.getns() == ns );
-            
-            BSONObjBuilder b;
-            si.serialize( b );
-            BSONObj a = b.obj();
-            assert( ns == a.getStringField( "ns" ) );
-            assert( 1 == a.getObjectField( "key" )["num"].number() );
-            
-            log(2) << a << endl;
-            
-            {
-                ShardInfo si2(0);
-                si2.unserialize( a );
-                BSONObjBuilder b2;
-                si2.serialize( b2 );
-                assert( b2.obj().woEqual(a) );
-            }
-            
-            {
-                BSONObj num = BSON( "num" << 5 );
-                si.findShard( num );
-                
-                assert( si.findShard( BSON( "num" << -1 ) ) == 
-                        si.findShard( BSON( "num" << 1 ) ) );
-                
-                log(2) << "before split: " << si << endl;
-                si.findShard( num ).split();
-                log(2) << "after split: " << si << endl;
-=======
         void runShard(){
-            Shard s(0);
-            {
-                BSONObj a = BSON( "ns" << "a.fs.chunks" << 
-                                  "min" << BSON( "num" << 0 ) <<
-                                  "max" << BSON( "num" << 100 ) <<
-                                  "server" << "localhost:30000" );
-                s.unserialize( a );
->>>>>>> a828c99d
-                
-                BSONObjBuilder b;
-                s.serialize( b );
-                
-                assert( a.toString() == b.obj().toString() );
-            }
 
         }
         
